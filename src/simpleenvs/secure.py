--- conflicted
+++ resolved
@@ -144,22 +144,14 @@
         """배치로 전체 내용 보안 검증 - 한 번에 처리"""
         content_lower = content.lower()
 
-<<<<<<< HEAD
-        # 🚀 최적화: 한 번의 검색으로 모든 위험 패턴 확인
-=======
         # 🔒 Null byte Verification Adds.
         if "\x00" in content:
             raise InvalidInputError("Null byte detected in file content")
 
->>>>>>> c97b51e4
         for pattern in DANGEROUS_PATTERNS:
             if pattern in content_lower:
                 raise InvalidInputError(f"Dangerous pattern detected: {pattern}")
 
-<<<<<<< HEAD
-        # 스크립트 인젝션 패턴도 배치로 확인
-=======
->>>>>>> c97b51e4
         script_patterns = ["<script", "</script>", "javascript:", "vbscript:"]
         for pattern in script_patterns:
             if pattern in content_lower:
@@ -207,7 +199,7 @@
             try:
                 num = int(value)
                 # Validate integer range (64-bit signed)
-                if -(2 ** 63) <= num <= (2 ** 63 - 1):
+                if -(2**63) <= num <= (2**63 - 1):
                     return num
                 else:
                     # Out of range, treat as string
@@ -274,11 +266,7 @@
 
                 # Remove quotes if present
                 if (value.startswith('"') and value.endswith('"')) or (
-<<<<<<< HEAD
-                        value.startswith("'") and value.endswith("'")
-=======
                     value.startswith("'") and value.endswith("'")
->>>>>>> c97b51e4
                 ):
                     value = value[1:-1]
 
