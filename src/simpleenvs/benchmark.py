--- conflicted
+++ resolved
@@ -6,18 +6,10 @@
 
 import asyncio
 import os
-<<<<<<< HEAD
-import sys
-import time
-import tempfile
-import statistics
-import asyncio
-=======
 import statistics
 import sys
 import tempfile
 import time
->>>>>>> c97b51e4
 from pathlib import Path
 from typing import Any, Dict, List
 
@@ -30,10 +22,7 @@
     # Check python-dotenv
     try:
         import dotenv
-<<<<<<< HEAD
-=======
-
->>>>>>> c97b51e4
+
         DOTENV_AVAILABLE = True
     except ImportError:
         DOTENV_AVAILABLE = False
@@ -42,10 +31,7 @@
     # Check simpleenvs
     try:
         import simpleenvs
-<<<<<<< HEAD
-=======
-
->>>>>>> c97b51e4
+
         SIMPLEENVS_AVAILABLE = True
     except ImportError:
         SIMPLEENVS_AVAILABLE = False
@@ -79,32 +65,6 @@
         print("\n🛠️  Option 3: For development")
         print("   pip install -e '.[benchmark]'")
         print("   Use this if you're working on SimpleEnvs source code")
-<<<<<<< HEAD
-
-        print("\n💡 What each package does:")
-        print("  • python-dotenv: Comparison baseline (the library we're benchmarking against)")
-        print("  • simpleenvs-python: Our high-performance .env loader")
-
-        print("\n🔄 After installation, run this benchmark again:")
-        print(f"   python {' '.join(sys.argv)}")
-
-        sys.exit(1)
-
-    return DOTENV_AVAILABLE, SIMPLEENVS_AVAILABLE
-
-
-# Check dependencies first
-DOTENV_AVAILABLE, SIMPLEENVS_AVAILABLE = check_dependencies()
-
-# Import after dependency check
-if DOTENV_AVAILABLE:
-    from dotenv import load_dotenv as dotenv_load
-
-if SIMPLEENVS_AVAILABLE:
-    from simpleenvs import load_dotenv as simpleenvs_load
-    from simpleenvs import load_dotenv_secure, get_secure
-    import simpleenvs
-=======
 
         print("\n💡 What each package does:")
         print(
@@ -132,7 +92,6 @@
     from simpleenvs import get_secure
     from simpleenvs import load_dotenv as simpleenvs_load
     from simpleenvs import load_dotenv_secure
->>>>>>> c97b51e4
 
     SIMPLEENVS_SECURE_AVAILABLE = True
 else:
@@ -156,11 +115,7 @@
         path = os.path.join(".", filename)
 
         try:
-<<<<<<< HEAD
-            with open(path, 'w') as f:
-=======
             with open(path, "w") as f:
->>>>>>> c97b51e4
                 f.write("# Test .env file\n")
                 f.write("# Generated for benchmarking\n\n")
 
@@ -218,113 +173,10 @@
         end_time = time.perf_counter()
         return end_time - start_time
 
-<<<<<<< HEAD
-    def run_benchmark(self, name: str, func, test_file: str, rounds: int = None) -> Dict[str, float]:
-=======
     def run_benchmark(
         self, name: str, func, test_file: str, rounds: int = None
     ) -> Dict[str, float]:
->>>>>>> c97b51e4
         """Run individual benchmark"""
-        if rounds is None:
-            rounds = self.rounds
-
-        times = []
-<<<<<<< HEAD
-        prefixes = ['VAR_', 'NUM_', 'BOOL_', 'PATH_', 'DB_', 'API_', 'DEBUG', 'PORT', 'TIMEOUT', 'SECRET_', 'DATABASE_',
-                    'ENCRYPTION_']
-=======
-        prefixes = [
-            "VAR_",
-            "NUM_",
-            "BOOL_",
-            "PATH_",
-            "DB_",
-            "API_",
-            "DEBUG",
-            "PORT",
-            "TIMEOUT",
-            "SECRET_",
-            "DATABASE_",
-            "ENCRYPTION_",
-        ]
->>>>>>> c97b51e4
-
-        print(f"🔄 Running {name} benchmark... (rounds: {rounds})")
-
-        for i in range(rounds):
-            # Clean environment variables
-            self.clear_env_vars(prefixes)
-
-            # Also clean SimpleEnvs secure data
-<<<<<<< HEAD
-            if 'Secure' in name and SIMPLEENVS_AVAILABLE:
-=======
-            if "Secure" in name and SIMPLEENVS_AVAILABLE:
->>>>>>> c97b51e4
-                simpleenvs.clear()
-
-            # Measure execution time
-            exec_time = self.measure_function(func, test_file)
-            times.append(exec_time)
-
-            if (i + 1) % max(1, rounds // 4) == 0:
-                print(f"  Progress: {i + 1}/{rounds}")
-
-        # Calculate statistics
-<<<<<<< HEAD
-        return {
-            'mean': statistics.mean(times),
-            'median': statistics.median(times),
-            'min': min(times),
-            'max': max(times),
-            'stdev': statistics.stdev(times) if len(times) > 1 else 0,
-            'times': times
-        }
-
-    async def run_async_benchmark(self, name: str, func, test_file: str, rounds: int = None) -> Dict[str, float]:
-        """Run async benchmark"""
-        if rounds is None:
-            rounds = self.rounds
-
-        times = []
-        prefixes = ['VAR_', 'NUM_', 'BOOL_', 'PATH_', 'DB_', 'API_', 'DEBUG', 'PORT', 'TIMEOUT', 'SECRET_', 'DATABASE_',
-                    'ENCRYPTION_']
-
-        print(f"🔄 Running {name} benchmark... (rounds: {rounds})")
-
-        for i in range(rounds):
-            # Clean environment variables and secure data
-            self.clear_env_vars(prefixes)
-            if SIMPLEENVS_AVAILABLE:
-                simpleenvs.clear()
-
-            # Measure execution time
-            exec_time = await self.measure_async_function(func, test_file)
-            times.append(exec_time)
-
-            if (i + 1) % max(1, rounds // 4) == 0:
-                print(f"  Progress: {i + 1}/{rounds}")
-
-        # Calculate statistics
-=======
->>>>>>> c97b51e4
-        return {
-            "mean": statistics.mean(times),
-            "median": statistics.median(times),
-            "min": min(times),
-            "max": max(times),
-            "stdev": statistics.stdev(times) if len(times) > 1 else 0,
-            "times": times,
-        }
-
-<<<<<<< HEAD
-    def compare_performance(self, var_count: int, include_secure: bool = False) -> Dict[str, Any]:
-=======
-    async def run_async_benchmark(
-        self, name: str, func, test_file: str, rounds: int = None
-    ) -> Dict[str, float]:
-        """Run async benchmark"""
         if rounds is None:
             rounds = self.rounds
 
@@ -347,13 +199,15 @@
         print(f"🔄 Running {name} benchmark... (rounds: {rounds})")
 
         for i in range(rounds):
-            # Clean environment variables and secure data
+            # Clean environment variables
             self.clear_env_vars(prefixes)
-            if SIMPLEENVS_AVAILABLE:
+
+            # Also clean SimpleEnvs secure data
+            if "Secure" in name and SIMPLEENVS_AVAILABLE:
                 simpleenvs.clear()
 
             # Measure execution time
-            exec_time = await self.measure_async_function(func, test_file)
+            exec_time = self.measure_function(func, test_file)
             times.append(exec_time)
 
             if (i + 1) % max(1, rounds // 4) == 0:
@@ -369,10 +223,57 @@
             "times": times,
         }
 
+    async def run_async_benchmark(
+        self, name: str, func, test_file: str, rounds: int = None
+    ) -> Dict[str, float]:
+        """Run async benchmark"""
+        if rounds is None:
+            rounds = self.rounds
+
+        times = []
+        prefixes = [
+            "VAR_",
+            "NUM_",
+            "BOOL_",
+            "PATH_",
+            "DB_",
+            "API_",
+            "DEBUG",
+            "PORT",
+            "TIMEOUT",
+            "SECRET_",
+            "DATABASE_",
+            "ENCRYPTION_",
+        ]
+
+        print(f"🔄 Running {name} benchmark... (rounds: {rounds})")
+
+        for i in range(rounds):
+            # Clean environment variables and secure data
+            self.clear_env_vars(prefixes)
+            if SIMPLEENVS_AVAILABLE:
+                simpleenvs.clear()
+
+            # Measure execution time
+            exec_time = await self.measure_async_function(func, test_file)
+            times.append(exec_time)
+
+            if (i + 1) % max(1, rounds // 4) == 0:
+                print(f"  Progress: {i + 1}/{rounds}")
+
+        # Calculate statistics
+        return {
+            "mean": statistics.mean(times),
+            "median": statistics.median(times),
+            "min": min(times),
+            "max": max(times),
+            "stdev": statistics.stdev(times) if len(times) > 1 else 0,
+            "times": times,
+        }
+
     def compare_performance(
         self, var_count: int, include_secure: bool = False
     ) -> Dict[str, Any]:
->>>>>>> c97b51e4
         """Run performance comparison"""
         print(f"\n📊 Benchmarking with {var_count} variables...")
         if include_secure:
@@ -402,15 +303,8 @@
             # simpleenvs secure benchmark (optional)
             if include_secure and SIMPLEENVS_SECURE_AVAILABLE:
                 # Synchronous secure benchmark
-<<<<<<< HEAD
-                results['simpleenvs_secure'] = self.run_benchmark(
-                    "SimpleEnvs Secure",
-                    load_dotenv_secure,
-                    test_file
-=======
                 results["simpleenvs_secure"] = self.run_benchmark(
                     "SimpleEnvs Secure", load_dotenv_secure, test_file
->>>>>>> c97b51e4
                 )
 
                 # Asynchronous secure benchmark
@@ -420,17 +314,9 @@
                 loop = asyncio.new_event_loop()
                 asyncio.set_event_loop(loop)
                 try:
-<<<<<<< HEAD
-                    results['simpleenvs_async_secure'] = loop.run_until_complete(
-                        self.run_async_benchmark(
-                            "SimpleEnvs Async Secure",
-                            async_secure_load,
-                            test_file
-=======
                     results["simpleenvs_async_secure"] = loop.run_until_complete(
                         self.run_async_benchmark(
                             "SimpleEnvs Async Secure", async_secure_load, test_file
->>>>>>> c97b51e4
                         )
                     )
                 finally:
@@ -447,50 +333,31 @@
 
     def print_results(self, results: Dict[str, Any]):
         """Print benchmark results"""
-<<<<<<< HEAD
-        var_count = results['var_count']
-        file_size = results['file_size']
-=======
         var_count = results["var_count"]
         file_size = results["file_size"]
->>>>>>> c97b51e4
 
         print(f"\n{'=' * 70}")
         print(f"📈 Results: {var_count} variables (file size: {file_size:,} bytes)")
         print(f"{'=' * 70}")
 
         # Basic comparison (dotenv vs simpleenvs)
-<<<<<<< HEAD
-        if 'dotenv' in results and 'simpleenvs' in results:
-            dotenv_mean = results['dotenv']['mean']
-            simpleenvs_mean = results['simpleenvs']['mean']
-=======
         if "dotenv" in results and "simpleenvs" in results:
             dotenv_mean = results["dotenv"]["mean"]
             simpleenvs_mean = results["simpleenvs"]["mean"]
->>>>>>> c97b51e4
 
             print(f"🐍 python-dotenv:")
             print(f"   Average: {dotenv_mean * 1000:.3f}ms")
             print(f"   Median: {results['dotenv']['median'] * 1000:.3f}ms")
-<<<<<<< HEAD
-            print(f"   Min/Max: {results['dotenv']['min'] * 1000:.3f}ms / {results['dotenv']['max'] * 1000:.3f}ms")
-=======
             print(
                 f"   Min/Max: {results['dotenv']['min'] * 1000:.3f}ms / {results['dotenv']['max'] * 1000:.3f}ms"
             )
->>>>>>> c97b51e4
 
             print(f"\n⚡ SimpleEnvs (Standard):")
             print(f"   Average: {simpleenvs_mean * 1000:.3f}ms")
             print(f"   Median: {results['simpleenvs']['median'] * 1000:.3f}ms")
             print(
-<<<<<<< HEAD
-                f"   Min/Max: {results['simpleenvs']['min'] * 1000:.3f}ms / {results['simpleenvs']['max'] * 1000:.3f}ms")
-=======
                 f"   Min/Max: {results['simpleenvs']['min'] * 1000:.3f}ms / {results['simpleenvs']['max'] * 1000:.3f}ms"
             )
->>>>>>> c97b51e4
 
             # Comparison
             ratio = dotenv_mean / simpleenvs_mean
@@ -500,33 +367,13 @@
                 print(f"\n🏆 python-dotenv is {1 / ratio:.2f}x faster!")
 
         # Secure API results
-<<<<<<< HEAD
-        if 'simpleenvs_secure' in results:
-            secure_mean = results['simpleenvs_secure']['mean']
-=======
         if "simpleenvs_secure" in results:
             secure_mean = results["simpleenvs_secure"]["mean"]
->>>>>>> c97b51e4
             print(f"\n🔒 SimpleEnvs Secure (Sync):")
             print(f"   Average: {secure_mean * 1000:.3f}ms")
             print(f"   Median: {results['simpleenvs_secure']['median'] * 1000:.3f}ms")
 
             # Compare with standard SimpleEnvs
-<<<<<<< HEAD
-            if 'simpleenvs' in results:
-                overhead = (secure_mean / results['simpleenvs']['mean'] - 1) * 100
-                print(f"   Security overhead: {overhead:.1f}%")
-
-        if 'simpleenvs_async_secure' in results:
-            async_secure_mean = results['simpleenvs_async_secure']['mean']
-            print(f"\n🔒⚡ SimpleEnvs Async Secure:")
-            print(f"   Average: {async_secure_mean * 1000:.3f}ms")
-            print(f"   Median: {results['simpleenvs_async_secure']['median'] * 1000:.3f}ms")
-
-            # Compare with sync secure
-            if 'simpleenvs_secure' in results:
-                async_improvement = (results['simpleenvs_secure']['mean'] / async_secure_mean - 1) * 100
-=======
             if "simpleenvs" in results:
                 overhead = (secure_mean / results["simpleenvs"]["mean"] - 1) * 100
                 print(f"   Security overhead: {overhead:.1f}%")
@@ -544,18 +391,13 @@
                 async_improvement = (
                     results["simpleenvs_secure"]["mean"] / async_secure_mean - 1
                 ) * 100
->>>>>>> c97b51e4
                 if async_improvement > 0:
                     print(f"   Async improvement: {async_improvement:.1f}% faster")
                 else:
                     print(f"   Async overhead: {-async_improvement:.1f}%")
 
         # Individual results for partial availability
-<<<<<<< HEAD
-        elif 'dotenv' in results:
-=======
         elif "dotenv" in results:
->>>>>>> c97b51e4
             print(f"🐍 python-dotenv: {results['dotenv']['mean'] * 1000:.3f}ms")
 
         elif "simpleenvs" in results:
@@ -574,15 +416,9 @@
             available_libs.append("python-dotenv")
         if SIMPLEENVS_AVAILABLE:
             available_libs.append("SimpleEnvs")
-<<<<<<< HEAD
 
         print(f"📦 Available libraries: {', '.join(available_libs)}")
 
-=======
-
-        print(f"📦 Available libraries: {', '.join(available_libs)}")
-
->>>>>>> c97b51e4
         if include_secure and not SIMPLEENVS_SECURE_AVAILABLE:
             print("⚠️  Secure API not available.")
             include_secure = False
@@ -603,13 +439,9 @@
         # Print summary
         self.print_summary(all_results, include_secure)
 
-<<<<<<< HEAD
-    def print_summary(self, all_results: List[Dict[str, Any]], include_secure: bool = False):
-=======
     def print_summary(
         self, all_results: List[Dict[str, Any]], include_secure: bool = False
     ):
->>>>>>> c97b51e4
         """Print overall summary"""
         if not all_results:
             return
@@ -621,35 +453,6 @@
         if include_secure:
             # Summary including Secure API
             print(
-<<<<<<< HEAD
-                f"{'Vars':>4} | {'FileSize':>8} | {'dotenv':>8} | {'Simple':>8} | {'Secure':>8} | {'AsyncSec':>8} | {'Ratio':>6}")
-            print("-" * 90)
-
-            for result in all_results:
-                var_count = result['var_count']
-                file_size = result['file_size']
-
-                dotenv_time = result.get('dotenv', {}).get('mean', 0) * 1000
-                simpleenvs_time = result.get('simpleenvs', {}).get('mean', 0) * 1000
-                secure_time = result.get('simpleenvs_secure', {}).get('mean', 0) * 1000
-                async_secure_time = result.get('simpleenvs_async_secure', {}).get('mean', 0) * 1000
-
-                ratio = dotenv_time / simpleenvs_time if dotenv_time > 0 and simpleenvs_time > 0 else 0
-
-                print(f"{var_count:>4} | {file_size:>6}B | {dotenv_time:>6.1f}ms | {simpleenvs_time:>6.1f}ms | "
-                      f"{secure_time:>6.1f}ms | {async_secure_time:>6.1f}ms | {ratio:>4.1f}x")
-        else:
-            # Standard summary
-            print(f"{'Variables':>8} | {'File Size':>10} | {'dotenv(ms)':>12} | {'SimpleEnvs(ms)':>15} | {'Ratio':>8}")
-            print("-" * 70)
-
-            for result in all_results:
-                var_count = result['var_count']
-                file_size = result['file_size']
-
-                dotenv_time = result.get('dotenv', {}).get('mean', 0) * 1000
-                simpleenvs_time = result.get('simpleenvs', {}).get('mean', 0) * 1000
-=======
                 f"{'Vars':>4} | {'FileSize':>8} | {'dotenv':>8} | {'Simple':>8} | {'Secure':>8} | {'AsyncSec':>8} | {'Ratio':>6}"
             )
             print("-" * 90)
@@ -688,18 +491,10 @@
 
                 dotenv_time = result.get("dotenv", {}).get("mean", 0) * 1000
                 simpleenvs_time = result.get("simpleenvs", {}).get("mean", 0) * 1000
->>>>>>> c97b51e4
 
                 if dotenv_time > 0 and simpleenvs_time > 0:
                     ratio = dotenv_time / simpleenvs_time
                     print(
-<<<<<<< HEAD
-                        f"{var_count:>8} | {file_size:>8}B | {dotenv_time:>10.3f} | {simpleenvs_time:>13.3f} | {ratio:>6.2f}x")
-                elif dotenv_time > 0:
-                    print(f"{var_count:>8} | {file_size:>8}B | {dotenv_time:>10.3f} | {'N/A':>13} | {'N/A':>8}")
-                elif simpleenvs_time > 0:
-                    print(f"{var_count:>8} | {file_size:>8}B | {'N/A':>10} | {simpleenvs_time:>13.3f} | {'N/A':>8}")
-=======
                         f"{var_count:>8} | {file_size:>8}B | {dotenv_time:>10.3f} | {simpleenvs_time:>13.3f} | {ratio:>6.2f}x"
                     )
                 elif dotenv_time > 0:
@@ -710,7 +505,6 @@
                     print(
                         f"{var_count:>8} | {file_size:>8}B | {'N/A':>10} | {simpleenvs_time:>13.3f} | {'N/A':>8}"
                     )
->>>>>>> c97b51e4
 
         # Secure API analysis
         if include_secure:
@@ -719,15 +513,9 @@
             count = 0
 
             for result in all_results:
-<<<<<<< HEAD
-                if 'simpleenvs' in result and 'simpleenvs_secure' in result:
-                    base_time = result['simpleenvs']['mean']
-                    secure_time = result['simpleenvs_secure']['mean']
-=======
                 if "simpleenvs" in result and "simpleenvs_secure" in result:
                     base_time = result["simpleenvs"]["mean"]
                     secure_time = result["simpleenvs_secure"]["mean"]
->>>>>>> c97b51e4
                     overhead = (secure_time / base_time - 1) * 100
                     total_overhead += overhead
                     count += 1
@@ -747,13 +535,6 @@
     """Main execution function"""
     import argparse
 
-<<<<<<< HEAD
-    parser = argparse.ArgumentParser(description="SimpleEnvs vs python-dotenv benchmark")
-    parser.add_argument("--rounds", "-r", type=int, default=10, help="Number of test rounds per benchmark")
-    parser.add_argument("--size", "-s", type=int, help="Test only specific size (number of variables)")
-    parser.add_argument("--quick", "-q", action="store_true", help="Quick test (3 rounds)")
-    parser.add_argument("--secure", action="store_true", help="Include Secure API benchmark")
-=======
     parser = argparse.ArgumentParser(
         description="SimpleEnvs vs python-dotenv benchmark"
     )
@@ -773,7 +554,6 @@
     parser.add_argument(
         "--secure", action="store_true", help="Include Secure API benchmark"
     )
->>>>>>> c97b51e4
 
     args = parser.parse_args()
 
